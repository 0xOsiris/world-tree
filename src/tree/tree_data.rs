use std::collections::{HashMap, VecDeque};

use semaphore::lazy_merkle_tree::{Canonical, Derived, VersionMarker};
use semaphore::poseidon_tree::{Branch, Proof};
use semaphore::Field;
use serde::de::Error;
use serde::{Deserialize, Deserializer, Serialize};
use serde_json::Value;

use super::{Hash, PoseidonTree};

macro_rules! current_unix_timestamp {
    () => {{
        std::time::SystemTime::now()
            .duration_since(std::time::UNIX_EPOCH)
            .expect("Time went backwards")
            .as_secs()
    }};
}

/// Represents the in-memory state of the World Tree, caching historical roots up to `tree_history_size`.
#[derive(Clone)]
pub struct TreeData {
    /// A canonical in-memory representation of the World Tree.
    pub tree: PoseidonTree<Derived>,
    /// Depth of the merkle tree.
    pub depth: usize,
    /// The number of historical tree roots to cache for serving older proofs.
    pub tree_history_size: usize,
    /// Timestamp representing when the most recent root was received.
    pub latest_root_timestamp: u64,
    /// Cache of historical tree state, used to serve proofs against older roots. If the cache becomes larger than `tree_history_size`, the oldest roots are removed on a FIFO basis.
    pub tree_history: VecDeque<HistoricalTree>,
    /// Maintains the valid leaves in tree as well as the timestamp that they were inserted.
    pub leaves: HashMap<Hash, u64>,
}

impl TreeData {
    /// * `tree` - PoseidonTree representing the World Tree onchain, which will be used to generate inclusion proofs.
    /// * `tree_history_size` - Number of previous tree states to retain for serving proofs with historical roots.
    pub fn new(
        tree: PoseidonTree<Canonical>,
        tree_history_size: usize,
    ) -> Self {
        Self {
            tree_history_size,
            depth: tree.depth(),
            tree: tree.derived(),
            tree_history: VecDeque::new(),
            leaves: HashMap::new(),
            latest_root_timestamp: 0,
        }
    }

    /// Inserts multiple identity commitments starting from a specified index. The tree state before the insert operation is cached to tree history.
    ///
    /// # Arguments
    ///
    /// * `start_index` - The leaf index in the tree to begin inserting identity commitments.
    /// * `identities` - The array of identity commitments to insert.
    pub fn insert_many_at(&mut self, start_index: usize, identities: &[Hash]) {
        self.cache_tree_history();

        let timestamp = current_unix_timestamp!();
        for (i, identity) in identities.iter().enumerate() {
            let idx = start_index + i;
            self.tree = self.tree.update(idx, identity);
            self.leaves.insert(*identity, timestamp);

            tracing::info!(?identity, ?idx, "Inserted identity");
        }

        self.latest_root_timestamp = timestamp;
    }

    /// Deletes multiple identity commitments at specified indices. The tree state before the delete operation is cached to tree history.
    ///
    /// # Arguments
    ///
    /// * `delete_indices` - The indices of the leaves in the tree to delete.
    pub fn delete_many(&mut self, delete_indices: &[usize]) {
        self.cache_tree_history();

        for idx in delete_indices.iter() {
            let identity = self.tree.get_leaf(*idx);
            self.leaves.remove(&identity);

            self.tree = self.tree.update(*idx, &Hash::ZERO);
            tracing::info!(?idx, "Deleted identity");
        }

        self.latest_root_timestamp = current_unix_timestamp!();
    }

    /// Caches the current tree state to `tree_history` if `tree_history_size` is greater than 0.
    pub fn cache_tree_history(&mut self) {
        if self.tree_history_size != 0 {
            if self.tree_history.len() == self.tree_history_size {
                let historical_tree = self
                    .tree_history
                    .pop_back()
                    .expect("Tree history length should be > 0");

                let historical_root = historical_tree.tree.root();
                tracing::info!(?historical_root, "Popping tree from history",);
            }

            let new_root = self.tree.root();
            tracing::info!(?new_root, "Pushing tree to history",);

            self.tree_history.push_front(HistoricalTree::new(
                self.tree.clone(),
                self.latest_root_timestamp,
            ));
        }
    }

    /// Fetches the inclusion proof for a given identity against a specified root. If no root is specified, the latest root is used. Returns `None` if root or identity is not found.
    ///
    /// # Arguments
    ///
    /// * `identity` - The identity commitment for which to fetch the inclusion proof.
    /// * `root` - Optional root hash to serve the inclusion proof against. If `None`, uses the latest root.
    pub fn get_inclusion_proof(
        &self,
        identity: Hash,
        root: Option<Hash>,
    ) -> Option<InclusionProof> {
        // Get the timestamp that the leaf was inserted into the tree. If the leaf does not exist, None will be returned.
        let leaf_timestamp = self.leaves.get(&identity)?;

        if let Some(root) = root {
            // If the root is the latest root, use the current version of the tree
            if root == self.tree.root() {
                tracing::info!(?identity, ?root, "Getting inclusion proof");

                return Some(InclusionProof::new(
                    root,
<<<<<<< HEAD
                    Self::proof(&self.tree, identity)?,
                    None,
=======
                    Self::proof(&tree, identity)?,
>>>>>>> fb57a2c7
                ));
            } else {
                // Otherwise, search the tree history for the root and use the corresponding tree
                for prev_tree in self.tree_history.iter() {
                    if prev_tree.tree.root() == root {
                        // If the tree root was committed after the leaf, the leaf does not exist in this tree
                        if prev_tree.root_timestamp < *leaf_timestamp {
                            //TODO: return some error here if the leaf is not in the tree
                            return None;
                        }

                        tracing::info!(
                            ?identity,
                            ?root,
                            "Getting inclusion proof"
                        );

                        return Some(InclusionProof::new(
                            root,
<<<<<<< HEAD
                            Self::proof(&prev_tree.tree, identity)?,
                            None,
=======
                            Self::proof(prev_tree, identity)?,
>>>>>>> fb57a2c7
                        ));
                    }
                }
            }

            //TODO: should return an error if the tree root is specified but not in history
            tracing::warn!(
                ?identity,
                ?root,
                "Could not get inclusion proof. Root not in tree history."
            );
            None
        } else {
            let latest_root = self.tree.root();
            tracing::info!(?identity, ?latest_root, "Getting inclusion proof");
            // If the root is not specified, return a proof at the latest root
            Some(InclusionProof::new(
                latest_root,
<<<<<<< HEAD
                Self::proof(&self.tree, identity)?,
                None,
=======
                Self::proof(&tree, identity)?,
>>>>>>> fb57a2c7
            ))
        }
    }

    /// Generates an inclusion proof for a specific identity commitment from a given `PoseidonTree`.
    ///
    /// # Arguments
    ///
    /// * `tree` - The Poseidon tree to fetch the inclusion proof against.
    /// * `idx` - Leaf index of the target identity to generate the inclusion proof for.
    fn proof<V: VersionMarker>(
        tree: &PoseidonTree<V>,
        identity: Hash,
    ) -> Option<Proof> {
        let idx = tree.leaves().position(|leaf| leaf == identity)?;

        Some(tree.proof(idx))
    }
}

#[derive(Debug, Serialize, Deserialize)]
#[serde(rename_all = "camelCase")]
pub struct InclusionProof {
    pub root: Field,
    //TODO: Open a PR to semaphore-rs to deserialize proof instead of implementing deserialization here
    #[serde(deserialize_with = "deserialize_proof")]
    pub proof: Proof,
}

impl InclusionProof {
    pub fn new(root: Field, proof: Proof) -> InclusionProof {
        Self { root, proof }
    }
}

#[derive(Clone)]
pub struct HistoricalTree {
    pub tree: PoseidonTree<Derived>,
    pub root_timestamp: u64,
}

impl HistoricalTree {
    pub fn new(tree: PoseidonTree<Derived>, root_timestamp: u64) -> Self {
        HistoricalTree {
            tree,
            root_timestamp,
        }
    }
}

fn deserialize_proof<'de, D>(deserializer: D) -> Result<Proof, D::Error>
where
    D: Deserializer<'de>,
{
    let value: Value = Deserialize::deserialize(deserializer)?;
    if let Value::Array(array) = value {
        let mut branches = vec![];
        for value in array {
            let branch = serde_json::from_value::<Branch>(value)
                .map_err(serde::de::Error::custom)?;
            branches.push(branch);
        }

        Ok(semaphore::merkle_tree::Proof(branches))
    } else {
        Err(D::Error::custom("Expected an array"))
    }
}

#[cfg(test)]
mod tests {
    use super::*;

    const TREE_DEPTH: usize = 10;
    const NUM_IDENTITIES: usize = 10;
    const TREE_HISTORY_SIZE: usize = 5;

    fn initialize_tree_data(
        tree_depth: usize,
        tree_history_size: usize,
        num_identities: usize,
    ) -> (TreeData, PoseidonTree<Canonical>, Vec<Hash>) {
        let poseidon_tree = PoseidonTree::<Canonical>::new_with_dense_prefix(
            tree_depth,
            tree_depth,
            &Hash::ZERO,
        );
        let ref_tree = PoseidonTree::<Canonical>::new_with_dense_prefix(
            tree_depth,
            tree_depth,
            &Hash::ZERO,
        );

        let identities: Vec<_> = (0..num_identities).map(Hash::from).collect();

        let tree: TreeData = TreeData::new(poseidon_tree, tree_history_size);

        (tree, ref_tree, identities)
    }

    #[tokio::test]
    async fn test_get_inclusion_proof() {
        let (mut tree_data, mut ref_tree, identities) =
            initialize_tree_data(TREE_DEPTH, TREE_HISTORY_SIZE, NUM_IDENTITIES);

        tree_data.insert_many_at(0, &identities);

        for (idx, identity) in identities.iter().enumerate() {
            ref_tree = ref_tree.update_with_mutation(idx, identity);
        }

        assert_eq!(
            tree_data.tree_history.len(),
            1,
            "We should have 1 entry in tree history"
        );

        let root = ref_tree.root();

        for (i, identity) in identities.iter().enumerate().take(NUM_IDENTITIES)
        {
            let proof_from_world_tree = tree_data
                .get_inclusion_proof(*identity, Some(root))
                .unwrap();

            assert_eq!(ref_tree.proof(i), proof_from_world_tree.proof);
        }
    }

    #[tokio::test]
    async fn test_get_inclusion_proof_for_intermediate_root() {
        let (mut tree_data, mut ref_tree, identities) =
            initialize_tree_data(TREE_DEPTH, TREE_HISTORY_SIZE, NUM_IDENTITIES);

        for (idx, identity) in identities.iter().enumerate().take(5) {
            ref_tree = ref_tree.update_with_mutation(idx, identity);
        }

        let root = ref_tree.root();

        // Since the tree state is cached to tree history before a sequence of updates, we need to apply the first 5 updates to
        // ensure that the intermediate root is in the tree history
        tree_data.insert_many_at(0, &identities[0..5]);

        // Then you can apply the remaining updates
        tree_data.insert_many_at(5, &identities[5..]);

        for (i, _identity) in identities.iter().enumerate().take(5) {
            let proof_from_world_tree = tree_data
                .get_inclusion_proof(identities[i], Some(root))
                .unwrap();

            assert_eq!(ref_tree.proof(i), proof_from_world_tree.proof);
        }
    }

    #[tokio::test]
    async fn test_tree_history_capacity() {
        let (mut tree_data, _, identities) =
            initialize_tree_data(TREE_DEPTH, TREE_HISTORY_SIZE, NUM_IDENTITIES);

        // Apply an update to the tree one identity at a time to apply all changes to the tree history cache
        for (idx, identity) in identities.into_iter().enumerate() {
            tree_data.insert_many_at(idx, &[identity]);
        }

        // The tree history should not be larger than the tree history size
        assert_eq!(tree_data.tree_history.len(), tree_data.tree_history_size,);
    }

    #[tokio::test]
    async fn test_get_inclusion_proof_after_deletions() {
        let (mut tree_data, mut ref_tree, identities) =
            initialize_tree_data(TREE_DEPTH, TREE_HISTORY_SIZE, NUM_IDENTITIES);

        // Apply all identity updates to the ref tree and test tree
        for (idx, identity) in identities.iter().enumerate() {
            ref_tree = ref_tree.update_with_mutation(idx, identity);
        }

        tree_data.insert_many_at(0, &identities);

        // Initialize a vector of indices to delete
        let deleted_identity_idxs = &[3, 7];
        let non_deleted_identity_idxs: Vec<_> = (0..NUM_IDENTITIES)
            .filter(|idx| !deleted_identity_idxs.contains(idx))
            .collect();

        // Delete the identities at the specified indices for the ref tree and test tree
        for idx in deleted_identity_idxs {
            ref_tree = ref_tree.update_with_mutation(*idx, &Hash::ZERO);
        }
        tree_data.delete_many(deleted_identity_idxs);

        let root = ref_tree.root();

        // Ensure that an inclusion proof can be generated for all identities that were not deleted
        for i in non_deleted_identity_idxs {
            let proof_from_world_tree = tree_data
                .get_inclusion_proof(identities[i], Some(root))
                .unwrap();

            assert_eq!(ref_tree.proof(i), proof_from_world_tree.proof);
        }

        // Ensure that an inclusion proof cannot be generated for deleted identities
        for i in deleted_identity_idxs {
            let proof_from_world_tree =
                tree_data.get_inclusion_proof(identities[*i], Some(root));
            assert!(proof_from_world_tree.is_none());
        }
    }
}<|MERGE_RESOLUTION|>--- conflicted
+++ resolved
@@ -136,12 +136,7 @@
 
                 return Some(InclusionProof::new(
                     root,
-<<<<<<< HEAD
                     Self::proof(&self.tree, identity)?,
-                    None,
-=======
-                    Self::proof(&tree, identity)?,
->>>>>>> fb57a2c7
                 ));
             } else {
                 // Otherwise, search the tree history for the root and use the corresponding tree
@@ -161,12 +156,7 @@
 
                         return Some(InclusionProof::new(
                             root,
-<<<<<<< HEAD
                             Self::proof(&prev_tree.tree, identity)?,
-                            None,
-=======
-                            Self::proof(prev_tree, identity)?,
->>>>>>> fb57a2c7
                         ));
                     }
                 }
@@ -185,12 +175,7 @@
             // If the root is not specified, return a proof at the latest root
             Some(InclusionProof::new(
                 latest_root,
-<<<<<<< HEAD
                 Self::proof(&self.tree, identity)?,
-                None,
-=======
-                Self::proof(&tree, identity)?,
->>>>>>> fb57a2c7
             ))
         }
     }
