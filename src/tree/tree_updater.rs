--- conflicted
+++ resolved
@@ -1,4 +1,5 @@
 use std::collections::BTreeMap;
+use std::ops::DerefMut;
 use std::sync::atomic::AtomicU64;
 use std::sync::Arc;
 
@@ -6,12 +7,8 @@
 use ethers::contract::{EthCall, EthEvent};
 use ethers::providers::{Middleware, StreamExt};
 use ethers::types::{Filter, Selector, Transaction, ValueOrArray, H160, U256};
-<<<<<<< HEAD
 use futures::stream::FuturesUnordered;
-=======
-use futures::stream::FuturesOrdered;
 use tokio::sync::RwLock;
->>>>>>> f4efc13c
 use tracing::instrument;
 
 use super::block_scanner::BlockScanner;
@@ -95,18 +92,14 @@
             futures.push(self.middleware.get_transaction(tx_hash));
         }
 
-<<<<<<< HEAD
         let mut sorted_transactions = BTreeMap::new();
 
-=======
         let mut tree_data = tree_data.write().await;
->>>>>>> f4efc13c
         while let Some(transaction) = futures.next().await {
             let transaction = transaction
                 .map_err(TreeAvailabilityError::MiddlewareError)?
                 .ok_or(TreeAvailabilityError::TransactionNotFound)?;
 
-<<<<<<< HEAD
             let tx_hash = transaction.hash;
             tracing::info!(?tx_hash, "Transaction received");
 
@@ -119,11 +112,8 @@
         }
 
         for tx in sorted_transactions.values() {
-            self.sync_from_transaction(tree_data, tx).await?;
-=======
-            self.sync_from_transaction(&mut tree_data, &transaction)
+            self.sync_from_transaction(tree_data.deref_mut(), tx)
                 .await?;
->>>>>>> f4efc13c
         }
 
         Ok(())
