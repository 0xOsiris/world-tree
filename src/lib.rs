--- conflicted
+++ resolved
@@ -1,6 +1,3 @@
 pub mod abi;
-<<<<<<< HEAD
-=======
 pub mod serde_utils;
->>>>>>> 8436364d
 pub mod tree;