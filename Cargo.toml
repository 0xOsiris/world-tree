[package]
name = "identity-sequencer"
version = "0.1.0"
edition = "2021"
# See more keys and their definitions at https://doc.rust-lang.org/cargo/reference/manifest.html

[workspace]
members = [
  "crates/common"
,
  "crates/sequencer",
  "crates/state_bridge",
  "crates/tree_availability"]

[dependencies]
clap = { version = "4.4.6", features = ["derive"] }
ethers = "2.0.10"
eyre = "0.6.8"
futures = "0.3.28"
reqwest = "0.11.22"
<<<<<<< HEAD
serde = { version = "1.0.189", features = ["derive"] }
tokio = { version = "1.33.0", features = ["full"]}
toml = "0.8.4"
=======
tokio = { version = "1.33.0", features = ["full"] }
>>>>>>> 172a2c84
tree_availability = { path = "crates/tree_availability" }
state_bridge = {path = "crates/state_bridge"}
metrics = "0.21.1"
tracing = "0.1.40"

[[bin]]
name = "tree-availability-service"
path = "bin/tree_availability_service.rs"

[[bin]]
name = "state-bridge-service"
path = "bin/state_bridge_service.rs"<|MERGE_RESOLUTION|>--- conflicted
+++ resolved
@@ -17,18 +17,14 @@
 ethers = "2.0.10"
 eyre = "0.6.8"
 futures = "0.3.28"
+metrics = "0.21.1"
 reqwest = "0.11.22"
-<<<<<<< HEAD
-serde = { version = "1.0.189", features = ["derive"] }
-tokio = { version = "1.33.0", features = ["full"]}
+serde = "1.0.188"
+state_bridge = { path = "crates/state_bridge" }
+tokio = { version = "1.33.0", features = ["full"] }
 toml = "0.8.4"
-=======
-tokio = { version = "1.33.0", features = ["full"] }
->>>>>>> 172a2c84
+tracing = "0.1.40"
 tree_availability = { path = "crates/tree_availability" }
-state_bridge = {path = "crates/state_bridge"}
-metrics = "0.21.1"
-tracing = "0.1.40"
 
 [[bin]]
 name = "tree-availability-service"
