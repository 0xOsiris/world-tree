use std::collections::VecDeque;

use semaphore::lazy_merkle_tree::{Canonical, Derived, VersionMarker};
use semaphore::poseidon_tree::Proof;
use tokio::sync::RwLock;

use super::{Hash, PoseidonTree};
use crate::server::InclusionProof;

/// Represents the in-memory state of the World Tree, caching historical roots up to `tree_history_size`.
pub struct TreeData {
    /// A canonical in-memory representation of the World Tree.
    pub tree: RwLock<PoseidonTree<Derived>>,
<<<<<<< HEAD
    pub depth: usize,
=======
    /// The number of historical tree roots to cache for serving older proofs.
>>>>>>> e12b208b
    pub tree_history_size: usize,
    /// Cache of historical tree state, used to serve proofs against older roots. If the cache becomes larger than `tree_history_size`, the oldest roots are removed on a FIFO basis.
    pub tree_history: RwLock<VecDeque<PoseidonTree<Derived>>>,
}

impl TreeData {
    /// Initializes a new instance of `TreeData`.
    ///
    /// * `tree` - PoseidonTree representing the World Tree onchain, which will be used to generate inclusion proofs.
    /// * `tree_history_size` - Number of previous tree states to retain for serving proofs with historical roots.
    ///
    /// # Returns
    ///
    /// A new `TreeData` instance.
    pub fn new(
        tree: PoseidonTree<Canonical>,
        tree_history_size: usize,
    ) -> Self {
        Self {
            tree_history_size,
            depth: tree.depth(),
            tree: RwLock::new(tree.derived()),
            tree_history: RwLock::new(VecDeque::new()),
        }
    }

    /// Inserts multiple identity commitments starting from a specified index. The tree state before the insert operation is cached to tree history.
    ///
    /// # Arguments
    ///
    /// * `start_index` - The leaf index in the tree to begin inserting identity commitments.
    /// * `identities` - The array of identity commitments to insert.
    pub async fn insert_many_at(
        &self,
        start_index: usize,
        identities: &[Hash],
    ) {
        self.cache_tree_history().await;

        let mut tree = self.tree.write().await;
        for (i, identity) in identities.iter().enumerate() {
            let idx = start_index + i;
            *tree = tree.update(idx, identity);
            tracing::info!("Inserted {identity} at idx {idx}");
        }
    }

    /// Deletes multiple identity commitments at specified indices. The tree state before the delete operation is cached to tree history.
    ///
    /// # Arguments
    ///
    /// * `delete_indices` - The indices of the leaves in the tree to delete.
    pub async fn delete_many(&self, delete_indices: &[usize]) {
        self.cache_tree_history().await;

        let mut tree = self.tree.write().await;

        for idx in delete_indices.iter() {
            *tree = tree.update(*idx, &Hash::ZERO);
            tracing::info!("Deleting identity at idx {idx}");
        }
    }

    /// Caches the current tree state to `tree_history` if `tree_history_size` is greater than 0.
    pub async fn cache_tree_history(&self) {
        if self.tree_history_size != 0 {
            let mut tree_history = self.tree_history.write().await;

            if tree_history.len() == self.tree_history_size {
                let historical_tree = tree_history
                    .pop_back()
                    .expect("Tree history length should be > 0");

                tracing::info!(
                    "Popping tree from history with root {}",
                    historical_tree.root()
                );
            }

            let updated_tree = self.tree.read().await.clone();
            tracing::info!(
                "Pushing tree to history with root {}",
                updated_tree.root()
            );

            tree_history.push_front(updated_tree);
        }
    }

    /// Fetches the inclusion proof for a given identity against a specified root. If no root is specified, the latest root is used. Returns `None` if root or identity is not found.
    ///
    /// # Arguments
    ///
    /// * `identity` - The identity commitment for which to fetch the inclusion proof.
    /// * `root` - Optional root hash to serve the inclusion proof against. If `None`, uses the latest root.
    pub async fn get_inclusion_proof(
        &self,
        identity: Hash,
        root: Option<Hash>,
    ) -> Option<InclusionProof> {
        let tree = self.tree.read().await;

        if let Some(root) = root {
            // If the root is the latest root, use the current version of the tree
            if root == tree.root() {
                tracing::info!(
                    "Getting inclusion proof for {identity} at latest root"
                );

                return Some(InclusionProof::new(
                    root,
                    Self::proof(&tree, identity)?,
                    None,
                ));
            } else {
                let tree_history = self.tree_history.read().await;
                // Otherwise, search the tree history for the root and use the corresponding tree
                for prev_tree in tree_history.iter() {
                    if prev_tree.root() == root {
                        tracing::info!(
                            "Getting inclusion proof for {identity} at root {root}"
                        );

                        return Some(InclusionProof::new(
                            root,
                            Self::proof(prev_tree, identity)?,
                            None,
                        ));
                    }
                }
            }

            //TODO: should return an error if the tree root is specified but not in history
            tracing::info!("Could not get inclusion proof for {identity} at {root}. Root not in tree history.");
            None
        } else {
            tracing::info!(
                "Getting inclusion proof for {identity} at latest root"
            );

            // If the root is not specified, return a proof at the latest root
            Some(InclusionProof::new(
                tree.root(),
                Self::proof(&tree, identity)?,
                None,
            ))
        }
    }

    /// Generates an inclusion proof for a specific identity commitment from a given `PoseidonTree`.
    ///
    /// # Arguments
    ///
    /// * `tree` - The Poseidon tree to fetch the inclusion proof against.
    /// * `identity` - The identity commitment to generate the inclusion proof for.
    fn proof<V: VersionMarker>(
        tree: &PoseidonTree<V>,
        identity: Hash,
    ) -> Option<Proof> {
        let idx = tree.leaves().position(|leaf| leaf == identity)?;

        Some(tree.proof(idx))
    }
}

#[cfg(test)]
mod tests {
    use super::*;

    const TREE_DEPTH: usize = 10;
    const NUM_IDENTITIES: usize = 10;
    const TREE_HISTORY_SIZE: usize = 5;

    fn initialize_tree_data(
        tree_depth: usize,
        tree_history_size: usize,
        num_identities: usize,
    ) -> (TreeData, PoseidonTree<Canonical>, Vec<Hash>) {
        let poseidon_tree = PoseidonTree::<Canonical>::new_with_dense_prefix(
            tree_depth,
            tree_depth,
            &Hash::ZERO,
        );
        let ref_tree = PoseidonTree::<Canonical>::new_with_dense_prefix(
            tree_depth,
            tree_depth,
            &Hash::ZERO,
        );

        let identities: Vec<_> = (0..num_identities).map(Hash::from).collect();

        let tree: TreeData = TreeData::new(poseidon_tree, tree_history_size);

        (tree, ref_tree, identities)
    }

    #[tokio::test]
    async fn test_get_inclusion_proof() {
        let (tree_data, mut ref_tree, identities) =
            initialize_tree_data(TREE_DEPTH, TREE_HISTORY_SIZE, NUM_IDENTITIES);

        tree_data.insert_many_at(0, &identities).await;

        for (idx, identity) in identities.iter().enumerate() {
            ref_tree = ref_tree.update_with_mutation(idx, identity);
        }

        assert_eq!(
            tree_data.tree_history.read().await.len(),
            1,
            "We should have 1 entry in tree history"
        );

        let root = ref_tree.root();

        for (i, identity) in identities.iter().enumerate().take(NUM_IDENTITIES)
        {
            let proof_from_world_tree = tree_data
                .get_inclusion_proof(*identity, Some(root))
                .await
                .unwrap();

            assert_eq!(ref_tree.proof(i), proof_from_world_tree.proof);
        }
    }

    #[tokio::test]
    async fn test_get_inclusion_proof_for_intermediate_root() {
        let (tree_data, mut ref_tree, identities) =
            initialize_tree_data(TREE_DEPTH, TREE_HISTORY_SIZE, NUM_IDENTITIES);

        for (idx, identity) in identities.iter().enumerate().take(5) {
            ref_tree = ref_tree.update_with_mutation(idx, identity);
        }

        let root = ref_tree.root();

        // Since the tree state is cached to tree history before a sequence of updates, we need to apply the first 5 updates to
        // ensure that the intermediate root is in the tree history
        tree_data.insert_many_at(0, &identities[0..5]).await;

        // Then you can apply the remaining updates
        tree_data.insert_many_at(5, &identities[5..]).await;

        for (i, _identity) in identities.iter().enumerate().take(5) {
            let proof_from_world_tree = tree_data
                .get_inclusion_proof(identities[i], Some(root))
                .await
                .unwrap();

            assert_eq!(ref_tree.proof(i), proof_from_world_tree.proof);
        }
    }

    #[tokio::test]
    async fn test_tree_history_capacity() {
        let (tree_data, _, identities) =
            initialize_tree_data(TREE_DEPTH, TREE_HISTORY_SIZE, NUM_IDENTITIES);

        // Apply an update to the tree one identity at a time to apply all changes to the tree history cache
        for (idx, identity) in identities.into_iter().enumerate() {
            tree_data.insert_many_at(idx, &[identity]).await;
        }

        // The tree history should not be larger than the tree history size
        assert_eq!(
            tree_data.tree_history.read().await.len(),
            tree_data.tree_history_size,
        );
    }

    #[tokio::test]
    async fn test_get_inclusion_proof_after_deletions() {
        let (tree_data, mut ref_tree, identities) =
            initialize_tree_data(TREE_DEPTH, TREE_HISTORY_SIZE, NUM_IDENTITIES);

        // Apply all identity updates to the ref tree and test tree
        for (idx, identity) in identities.iter().enumerate() {
            ref_tree = ref_tree.update_with_mutation(idx, identity);
        }

        tree_data.insert_many_at(0, &identities).await;

        // Initialize a vector of indices to delete
        let deleted_identity_idxs = &[3, 7];
        let non_deleted_identity_idxs: Vec<_> = (0..NUM_IDENTITIES)
            .filter(|idx| !deleted_identity_idxs.contains(idx))
            .collect();

        // Delete the identities at the specified indices for the ref tree and test tree
        for idx in deleted_identity_idxs {
            ref_tree = ref_tree.update_with_mutation(*idx, &Hash::ZERO);
        }
        tree_data.delete_many(deleted_identity_idxs).await;

        let root = ref_tree.root();

        // Ensure that an inclusion proof can be generated for all identities that were not deleted
        for i in non_deleted_identity_idxs {
            let proof_from_world_tree = tree_data
                .get_inclusion_proof(identities[i], Some(root))
                .await
                .unwrap();

            assert_eq!(ref_tree.proof(i), proof_from_world_tree.proof);
        }

        // Ensure that an inclusion proof cannot be generated for deleted identities
        for i in deleted_identity_idxs {
            let proof_from_world_tree = tree_data
                .get_inclusion_proof(identities[*i], Some(root))
                .await;

            assert!(proof_from_world_tree.is_none());
        }
    }
}<|MERGE_RESOLUTION|>--- conflicted
+++ resolved
@@ -11,11 +11,9 @@
 pub struct TreeData {
     /// A canonical in-memory representation of the World Tree.
     pub tree: RwLock<PoseidonTree<Derived>>,
-<<<<<<< HEAD
+    /// Depth of the merkle tree.
     pub depth: usize,
-=======
     /// The number of historical tree roots to cache for serving older proofs.
->>>>>>> e12b208b
     pub tree_history_size: usize,
     /// Cache of historical tree state, used to serve proofs against older roots. If the cache becomes larger than `tree_history_size`, the oldest roots are removed on a FIFO basis.
     pub tree_history: RwLock<VecDeque<PoseidonTree<Derived>>>,
