--- conflicted
+++ resolved
@@ -1,8 +1,4 @@
-<<<<<<< HEAD
-use std::sync::atomic::{AtomicU64};
-=======
 use std::sync::atomic::AtomicU64;
->>>>>>> 8049299b
 use std::sync::Arc;
 use std::time::Duration;
 
@@ -34,16 +30,7 @@
 }
 
 impl<M: Middleware> TreeUpdater<M> {
-<<<<<<< HEAD
     pub fn new(address: H160, creation_block: u64, window_size: u64, middleware: Arc<M>) -> Self {
-=======
-    /// Initializes TreeUpdater
-    ///
-    /// * `address` - `WorldIDIdentityManager` contract address
-    /// * `creation_block` The block height of the `WorldIDIdentityManager` contract deployment
-    /// * `middleware` - Provider to interact with Ethereum.
-    pub fn new(address: H160, creation_block: u64, middleware: Arc<M>) -> Self {
->>>>>>> 8049299b
         Self {
             address,
             latest_synced_block: AtomicU64::new(creation_block),
@@ -67,11 +54,8 @@
     ) -> Result<(), TreeAvailabilityError<M>> {
         tracing::info!("Syncing tree to chain head");
 
-<<<<<<< HEAD
         
 
-=======
->>>>>>> 8049299b
         let logs = self
             .block_scanner
             .next(
@@ -100,11 +84,7 @@
                     .transaction_hash
                     .ok_or(TreeAvailabilityError::TransactionHashNotFound)?;
 
-<<<<<<< HEAD
-                tracing::info!("Getting transaction {tx_hash:?}");
-=======
                 tracing::info!(?tx_hash, "Getting transaction");
->>>>>>> 8049299b
 
                 futures.push_back(self.middleware.get_transaction(tx_hash));
             }
@@ -135,12 +115,8 @@
         tree_data: &TreeData,
         transaction: &Transaction,
     ) -> Result<(), TreeAvailabilityError<M>> {
-<<<<<<< HEAD
-        tracing::info!("Syncing from transaction {:?}", transaction.hash);
-=======
         let tx_hash = transaction.hash;
         tracing::info!(?tx_hash, "Syncing from transaction");
->>>>>>> 8049299b
 
         let calldata = &transaction.input;
 
@@ -160,8 +136,6 @@
                 .into_iter().take_while(|x| *x != U256::zero())
                 .map(|u256: U256| Hash::from_limbs(u256.0))
                 .collect();
-
-            tracing::info!(?start_index, ?identities);
 
             tree_data
                 .insert_many_at(start_index as usize, &identities)
