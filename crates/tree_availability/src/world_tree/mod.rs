--- conflicted
+++ resolved
@@ -78,13 +78,10 @@
     ) -> JoinHandle<Result<(), TreeAvailabilityError<M>>> {
         let tree_data = self.tree_data.clone();
         let tree_updater = self.tree_updater.clone();
-<<<<<<< HEAD
 
         tracing::info!("Spawning thread to sync tree");
-=======
         let synced = self.synced.clone();
 
->>>>>>> e12b208b
         tokio::spawn(async move {
             tree_updater.sync_to_head(&tree_data).await?;
             synced.store(true, Ordering::Relaxed);
