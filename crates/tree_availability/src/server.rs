use std::sync::atomic::Ordering;
use std::sync::Arc;

use axum::extract::State;
use axum::http::StatusCode;
use axum::response::IntoResponse;
use axum::Json;
use ethers::providers::Middleware;
use semaphore::poseidon_tree::{Branch, Proof};
use semaphore::Field;
use serde::de::Error;
use serde::{Deserialize, Deserializer, Serialize};
use serde_json::Value;
use tokio::time::Instant;

use crate::error::TreeError;
use crate::world_tree::{Hash, WorldTree};

#[derive(Serialize, Deserialize)]
#[serde(rename_all = "camelCase", deny_unknown_fields)]
pub struct InclusionProofRequest {
    pub identity_commitment: Hash,
    pub root: Option<Hash>,
}

impl InclusionProofRequest {
    pub fn new(
        identity_commitment: Hash,
        root: Option<Hash>,
    ) -> InclusionProofRequest {
        Self {
            identity_commitment,
            root,
        }
    }
}

#[derive(Debug, Serialize, Deserialize)]
#[serde(rename_all = "camelCase")]
pub struct InclusionProof {
    pub root: Field,
    //TODO: Implement `Deserialize` for Proof within semaphore-rs instead of using `deserialize_with`
    #[serde(deserialize_with = "deserialize_proof")]
    pub proof: Proof,
    pub message: Option<String>,
}

impl InclusionProof {
    pub fn new(
        root: Field,
        proof: Proof,
        message: Option<String>,
    ) -> InclusionProof {
        Self {
            root,
            proof,
            message,
        }
    }
}

fn deserialize_proof<'de, D>(deserializer: D) -> Result<Proof, D::Error>
where
    D: Deserializer<'de>,
{
    let value: Value = Deserialize::deserialize(deserializer)?;
    if let Value::Array(array) = value {
        let mut branches = vec![];
        for value in array {
            let branch = serde_json::from_value::<Branch>(value)
                .map_err(serde::de::Error::custom)?;
            branches.push(branch);
        }

        Ok(semaphore::merkle_tree::Proof(branches))
    } else {
        Err(D::Error::custom("Expected an array"))
    }
}

pub async fn inclusion_proof<M: Middleware>(
    State(world_tree): State<Arc<WorldTree<M>>>,
    Json(req): Json<InclusionProofRequest>,
) -> Result<(StatusCode, Json<Option<InclusionProof>>), TreeError> {
<<<<<<< HEAD
    metrics::increment_counter!("tree_availability.server.inclusion_proof");

    if world_tree.tree_updater.synced.load(Ordering::Relaxed) {
        let inclusion_proof_start_time = Instant::now();

=======
    if world_tree.synced.load(Ordering::Relaxed) {
>>>>>>> e12b208b
        let inclusion_proof = world_tree
            .tree_data
            .get_inclusion_proof(req.identity_commitment, req.root)
            .await;

        metrics::histogram!(
            "tree_availability.server.inclusion_proof_duration_ms",
            inclusion_proof_start_time.elapsed().as_millis() as f64
        );

        Ok((StatusCode::OK, inclusion_proof.into()))
    } else {
        Err(TreeError::TreeNotSynced)
    }
}

#[derive(Debug, Serialize, Deserialize)]
#[serde(rename_all = "camelCase")]
pub struct SyncResponse {
    pub synced: bool,
    pub block_number: Option<u64>,
}

impl SyncResponse {
    pub fn new(synced: bool, block_number: Option<u64>) -> SyncResponse {
        Self {
            synced,
            block_number,
        }
    }
}

pub async fn synced<M: Middleware>(
    State(world_tree): State<Arc<WorldTree<M>>>,
) -> (StatusCode, Json<SyncResponse>) {
    if world_tree.synced.load(Ordering::Relaxed) {
        (StatusCode::OK, SyncResponse::new(true, None).into())
    } else {
        let latest_synced_block = Some(
            world_tree
                .tree_updater
                .latest_synced_block
                .load(Ordering::SeqCst),
        );
        (
            StatusCode::OK,
            SyncResponse::new(false, latest_synced_block).into(),
        )
    }
}

impl TreeError {
    fn to_status_code(&self) -> StatusCode {
        match self {
            TreeError::TreeNotSynced => StatusCode::SERVICE_UNAVAILABLE,
        }
    }
}

impl IntoResponse for TreeError {
    fn into_response(self) -> axum::response::Response {
        let status_code = self.to_status_code();
        let response_body = self.to_string();
        (status_code, response_body).into_response()
    }
}<|MERGE_RESOLUTION|>--- conflicted
+++ resolved
@@ -82,15 +82,7 @@
     State(world_tree): State<Arc<WorldTree<M>>>,
     Json(req): Json<InclusionProofRequest>,
 ) -> Result<(StatusCode, Json<Option<InclusionProof>>), TreeError> {
-<<<<<<< HEAD
-    metrics::increment_counter!("tree_availability.server.inclusion_proof");
-
-    if world_tree.tree_updater.synced.load(Ordering::Relaxed) {
-        let inclusion_proof_start_time = Instant::now();
-
-=======
     if world_tree.synced.load(Ordering::Relaxed) {
->>>>>>> e12b208b
         let inclusion_proof = world_tree
             .tree_data
             .get_inclusion_proof(req.identity_commitment, req.root)
