--- conflicted
+++ resolved
@@ -14,18 +14,9 @@
 thiserror = "1.0.49"
 tracing = "0.1.37"
 chrono = { version = "0.4.31", features = ["serde"] } # TODO: maybe remove this
-<<<<<<< HEAD
 tokio = {version = "1.32.0", features = ["sync","test-util", "macros"]}
 take_mut = "0.2.2"
-ethers = {verison = "2.0.10", features  = ["abigen", "ws", "ipc", "rustls", "openssl"]}
 ethers-solc = { git = "https://github.com/gakonst/ethers-rs" }
-ruint = "1.10.1"
-eyre = "0.6.8"
-anyhow = "1.0.75"
-hex = "0.4.3"
-=======
-tokio = { version = "1.32.0", features = ["sync"] }
-take_mut = "0.2.2"
 ethers = { version = "2.0.10", features = [
     "abigen",
     "ws",
@@ -34,4 +25,6 @@
     "openssl",
 ] }
 ruint = "1.10.1"
->>>>>>> d7c4ec50
+eyre = "0.6.8"
+anyhow = "1.0.75"
+hex = "0.4.3"