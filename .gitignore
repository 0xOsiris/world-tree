/target
.DS_Store
<<<<<<< HEAD
ips.toml
=======
.env
>>>>>>> a9ceca10
<|MERGE_RESOLUTION|>--- conflicted
+++ resolved
@@ -1,7 +1,4 @@
 /target
 .DS_Store
-<<<<<<< HEAD
 ips.toml
-=======
-.env
->>>>>>> a9ceca10
+.env